# mobc-boltrs

The `mobc-boltrs` crate provides an adapter from the `bolt-client` Neo4J client to the the `mobc` connection pool.

# Usage

Include the following in `Cargo.toml` under the dependencies section:

```
mobc = "0.7.0"
mobc-boltrs = "0.1.0"
```

Then, in the project's source code, include something like the following:

```
let manager = BoltConnectionManager::new("localhost:7687", "localdomain", [V4_1, 0, 0, 0],
        HashMap::from_iter(vec![
            ("user_agent", "bolt-client/X.Y.Z"),
            ("scheme", "basic"),
            ("principal", "username"),
            ("credentials", "password"),
        ]),
    )
    .await?
let pool = Pool::builder().max_open(20).build(manager);
let client = pool.get().await?;
```

# Contributing

Contributions are very welcome. See the [contribution guidelines for this project](./CONTRIBUTING.md) for details.

# License

This project is available under the MIT license. See the [license file](./LICENSE.md) for the full text of the license.

<<<<<<< HEAD
This project reuses a substantial portion of the source code in [Luc Street](https://github.com/lucis-fluxum)'s [bb8-bolt](https://github.com/lucis-fluxum/bolt-rs/tree/master/bb8-bolt) crate. See the [license file](./LICENSE.md) for the MIT license statement related to the code reuse.
=======
This project reuses a substantial portion of the source code in [Luc Street](https://github.com/lucis-fluxum)'s (bb8-bolt)[https://github.com/lucis-fluxum/bolt-rs/tree/master/bb8-bolt] crate. See the [license file](./LICENSE.md) for the MIT license statement related to the code reuse.
>>>>>>> 72d01c66
<|MERGE_RESOLUTION|>--- conflicted
+++ resolved
@@ -35,8 +35,4 @@
 
 This project is available under the MIT license. See the [license file](./LICENSE.md) for the full text of the license.
 
-<<<<<<< HEAD
-This project reuses a substantial portion of the source code in [Luc Street](https://github.com/lucis-fluxum)'s [bb8-bolt](https://github.com/lucis-fluxum/bolt-rs/tree/master/bb8-bolt) crate. See the [license file](./LICENSE.md) for the MIT license statement related to the code reuse.
-=======
-This project reuses a substantial portion of the source code in [Luc Street](https://github.com/lucis-fluxum)'s (bb8-bolt)[https://github.com/lucis-fluxum/bolt-rs/tree/master/bb8-bolt] crate. See the [license file](./LICENSE.md) for the MIT license statement related to the code reuse.
->>>>>>> 72d01c66
+This project reuses a substantial portion of the source code in [Luc Street](https://github.com/lucis-fluxum)'s [bb8-bolt](https://github.com/lucis-fluxum/bolt-rs/tree/master/bb8-bolt) crate. See the [license file](./LICENSE.md) for the MIT license statement related to the code reuse.